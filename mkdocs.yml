site_name: Signal SDK
repo_url: https://github.com/SignalOceanSdk/SignalSDK
edit_uri: ""
theme:
  name: material
  favicon: img/favicondark.ico
  logo: img/favicondark.ico
  icon:
    repo: fontawesome/brands/github
  features:
    - navigation.instant
nav:
    - 'index.md'
    - Historical Tonnage List:
      - 'historical_tonnage_list.md'
      - Examples:
        - 'examples/jupyter/HTL API/Analysis_over_all_vessels.ipynb'
        - 'examples/jupyter/HTL API/QuickStart_HTL_API.ipynb'
        - 'examples/jupyter/HTL API/Historical Tonnage List API.ipynb'
        - 'examples/jupyter/HTL API/Vessel_OnSubs_PerDay.ipynb'
        - 'examples/jupyter/HTL API/Vessels open at Fos over time.ipynb'
        - 'examples/jupyter/HTL API/Persist HTL query data in SQLite.ipynb'
    - Voyages:
      - 'voyages.md'
      - Examples:
        - 'examples/jupyter/VoyagesAPI/VoyagesAPI-UseCases.ipynb'
        - 'examples/jupyter/VoyagesAPI/VoyagesAPI.ipynb'
        - 'examples/jupyter/VoyagesAPI/VoyagesAPI-VoyagesDataLike.ipynb'
    - Vessels:
      - 'vessels.md'
      - Examples:
        - 'examples/jupyter/VesselsAPI/VesselsAPI.ipynb'
    - Companies:
      - 'companies.md'
      - Examples:
        - 'examples/jupyter/CompaniesAPI/CompaniesAPI.ipynb'
    - Distances:
      - 'distances.md'
      - Examples:
        - 'examples/jupyter/DistancesAPI/QuickStartDistancesAPI.ipynb'
        - 'examples/jupyter/DistancesAPI/DistancesWithRouteExample.ipynb'
        - 'examples/jupyter/DistancesAPI/AlternativeRoutes.ipynb'
    - Port Expenses:
      - 'port_expenses.md'
      - Examples:
        - 'examples/jupyter/PortExpensesAPI/PortExpensesAPI.ipynb'
    - Market Rates:
      - 'market_rates.md'
      - Examples:
        - 'examples/jupyter/MarketRatesAPI/MarketRatesAPI.ipynb'
    - Combined Examples:
      - Examples:
<<<<<<< HEAD
        - 'examples/jupyter/Combined Examples/Supply Trend.ipynb'
        - 'examples/jupyter/Combined Examples/PersistVessels.ipynb'
        - 'examples/jupyter/Combined Examples/CargoFlowPlots.ipynb'
=======
        - 'examples/jupyter/Combined Examples/SupplyTrend.ipynb'
    - Release notes:
      - 'releases/Version 1.0.3.md'
      - 'releases/Version 1.0.2.md'
      - 'releases/Version 1.0.1.b6.md'

>>>>>>> 8bed1f38
extra_css:
  - css/site.css
markdown_extensions:
  - abbr
  - admonition
  - pymdownx.highlight
  - pymdownx.superfences
  - pymdownx.snippets
  - pymdownx.details
  - pymdownx.superfences
  - toc:
      permalink: true
plugins:
  - mkdocs-jupyter
  - search
  - mkdocstrings<|MERGE_RESOLUTION|>--- conflicted
+++ resolved
@@ -50,18 +50,12 @@
         - 'examples/jupyter/MarketRatesAPI/MarketRatesAPI.ipynb'
     - Combined Examples:
       - Examples:
-<<<<<<< HEAD
-        - 'examples/jupyter/Combined Examples/Supply Trend.ipynb'
-        - 'examples/jupyter/Combined Examples/PersistVessels.ipynb'
+        - 'examples/jupyter/Combined Examples/SupplyTrend.ipynb'
         - 'examples/jupyter/Combined Examples/CargoFlowPlots.ipynb'
-=======
-        - 'examples/jupyter/Combined Examples/SupplyTrend.ipynb'
     - Release notes:
       - 'releases/Version 1.0.3.md'
       - 'releases/Version 1.0.2.md'
       - 'releases/Version 1.0.1.b6.md'
-
->>>>>>> 8bed1f38
 extra_css:
   - css/site.css
 markdown_extensions:
