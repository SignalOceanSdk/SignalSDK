--- conflicted
+++ resolved
@@ -94,10 +94,7 @@
     - Historical Tonnage List (deprecated):
       - 'historical_tonnage_list.md'
     - Release notes:
-<<<<<<< HEAD
       - 'releases/Version 1.2.2.md'
-=======
->>>>>>> 05cff0a6
       - 'releases/Version 1.2.1.md'
       - 'releases/Version 1.2.0.md'
       - 'releases/Version 1.1.9.md'
