site_name: Signal SDK
repo_url: https://github.com/SignalOceanSdk/SignalSDK
edit_uri: ""
theme:
  name: material
  favicon: img/favicondark.ico
  logo: img/favicondark.ico
  icon:
    repo: fontawesome/brands/github
  features:
    - navigation.instant
nav:
    - 'index.md'
    - Voyages:
      - 'voyages.md'
      - Examples:
        - 'examples/jupyter/VoyagesAPI/VoyagesAPI-UseCases.ipynb'
        - 'examples/jupyter/VoyagesAPI/VoyagesAPI.ipynb'
        - 'examples/jupyter/VoyagesAPI/FlowsFromV4.ipynb'
        - 'examples/jupyter/VoyagesAPI/VoyagesAPI-VoyagesDataLike.ipynb'
        - 'examples/jupyter/VoyagesAPI/DryBulkFlows.ipynb'
        - 'examples/jupyter/VoyagesAPI/OilFlows.ipynb'
        - 'examples/jupyter/VoyagesAPI/Get available vessel types, vessel classes, vessels.ipynb'
        - 'examples/jupyter/VoyagesAPI/FixtureCount.ipynb'
        - 'examples/jupyter/VoyagesAPI/VoyagesAPI-FloatingStorages.ipynb'
        - 'examples/jupyter/VoyagesAPI/Voyages_Metrics_Top_3_Loading_Locations_Discharge_Locations_Cargo_Types.ipynb'
        - 'examples/jupyter/VoyagesAPI/VoyagesAPI_Dry_Last_year_Capesize_Discharges_To_China.ipynb'
        - 'examples/jupyter/VoyagesAPI/Dry_Capes_Daily_List_Of_Vessels_In_Dry_dock.ipynb'
    - Tonnage List:
      - 'tonnage_list.md'
      - Examples:
        - 'examples/jupyter/Tonnage List API/Working with the TonnageListAPI.ipynb'
        - 'examples/jupyter/Tonnage List API/Recall live Tonnage List.ipynb'
        - 'examples/jupyter/Tonnage List API/Finding vessels that were on subs around Houston.ipynb'
        - 'examples/jupyter/Tonnage List API/Finding vessels that were opening at Fos.ipynb'
        - 'examples/jupyter/Tonnage List API/Finding vessels opening east and west of Suez.ipynb'
        - 'examples/jupyter/Tonnage List API/Historical analysis over all vessels.ipynb'
        - 'examples/jupyter/Tonnage List API/Persisting data in SQLite.ipynb'
    - Scraped Cargoes:
      - 'scraped_cargoes.md'
      - Examples:
        - 'examples/jupyter/ScrapedCargoesAPI/Scraped Cargoes API Example.ipynb'
        - 'examples/jupyter/ScrapedCargoesAPI/Historical Cargo Distribution in Area Level leveraging Geos API.ipynb'
    - Scraped Fixtures:
      - 'scraped_fixtures.md'
      - Examples:
        - 'examples/jupyter/ScrapedFixturesAPI/Scraped Fixtures API Example.ipynb'
    - Scraped Lineups:
      - 'scraped_lineups.md'
      - Examples:
        - 'examples/jupyter/ScrapedLineupsAPI/Scraped Lineups API Example.ipynb'
    - Scraped Positions:
      - 'scraped_positions.md'
      - Examples:
        - 'examples/jupyter/ScrapedPositionsAPI/Scraped Positions API Example.ipynb'
    - Distances:
      - 'distances.md'
      - Examples:
        - 'examples/jupyter/DistancesAPI/QuickStartDistancesAPI.ipynb'
        - 'examples/jupyter/DistancesAPI/DistancesWithRouteExample.ipynb'
        - 'examples/jupyter/DistancesAPI/AlternativeRoutes.ipynb'
    - Freight Rates:
      - 'freight_rates.md'
      - Examples:
        - 'examples/jupyter/FreightRatesAPI/FreightRatesAPI.ipynb'
    - Market Rates:
      - 'market_rates.md'
      - Examples:
        - 'examples/jupyter/MarketRatesAPI/MarketRatesAPI.ipynb'
    - Port Expenses:
      - 'port_expenses.md'
      - Examples:
        - 'examples/jupyter/PortExpensesAPI/PortExpensesAPI.ipynb'
    - Companies:
      - 'companies.md'
      - Examples:
        - 'examples/jupyter/CompaniesAPI/CompaniesAPI.ipynb'
    - Geos:
      - 'geos.md'
      - Examples:
        - 'examples/jupyter/GeosAPI/GeosAPI Use Case.ipynb'
    - VoyagesMarketData:
      - 'voyages_market_data.md'
      - Examples:
        - 'examples/jupyter/VoyagesMarketDataAPI/VoyagesMarketDataAPIExample.ipynb'
        - 'examples/jupyter/VoyagesMarketDataAPI/RateTrend.ipynb'
        - 'examples/jupyter/VoyagesMarketDataAPI/FixtureStatus.ipynb'
    - Vessels:
      - 'vessels.md'
      - Examples:
        - 'examples/jupyter/VesselsAPI/VesselsAPI.ipynb'
        - 'examples/jupyter/VesselsAPI/ExploreVessels.ipynb'
    - Vessel Emissions:
      - 'vessel_emissions.md'
      - Examples:
        - 'examples/jupyter/VesselEmissionsAPI/VesselEmissionsAPI.ipynb'
        - 'examples/jupyter/VesselEmissionsAPI/VesselEmissionsAPI-UseCase.ipynb'
        - 'examples/jupyter/VesselEmissionsAPI/Carbon Analysis.ipynb'
        - 'examples/jupyter/VesselEmissionsAPI/EUA_Analysis.ipynb'
    - Vessel Valuations:
      - 'vessel_valuations.md'
      - Examples:
        - 'examples/jupyter/ValuationsAPI/ValuationsAPIUse-Cases.ipynb'
    - Combined Examples:
      - Examples:
        - 'examples/jupyter/Combined Examples/Supply trend with market rates.ipynb'
        - 'examples/jupyter/Combined Examples/VLCCs_MEG_China_Supply_Trend_Versus_Market_Rates_with_Implementing_Filters.ipynb'
        - 'examples/jupyter/Combined Examples/MR2_ARA_Supply_versus_Market_Rates.ipynb'
    - Historical Tonnage List (deprecated):
      - 'historical_tonnage_list.md'
    - Release notes:
<<<<<<< HEAD
      - 'releases/Version 13.5.0.md'
=======
>>>>>>> c067ce19
      - 'releases/Version 13.4.1.md'
      - 'releases/Version 13.4.0.md'
      - 'releases/Version 13.3.2.md'
      - 'releases/Version 13.3.1.md'
      - 'releases/Version 13.3.0.md'
      - 'releases/Version 13.2.1.md'
      - 'releases/Version 13.2.0.md'
      - 'releases/Version 13.1.0.md'
      - 'releases/Version 13.0.0.md'
      - 'releases/Version 12.1.4.md'
      - 'releases/Version 12.1.3.md'
      - 'releases/Version 12.1.2.md'
      - 'releases/Version 12.1.1.md'
      - 'releases/Version 12.1.0.md'
      - 'releases/Version 12.0.0.md'
      - 'releases/Version 11.1.0.md'
      - 'releases/Version 11.0.0.md'
      - 'releases/Version 10.7.0.md'
      - 'releases/Version 10.6.0.md'
      - 'releases/Version 10.5.0.md'
      - 'releases/Version 10.4.0.md'
      - 'releases/Version 10.3.0.md'
      - 'releases/Version 10.2.0.md'
      - 'releases/Version 10.1.0.md'
      - 'releases/Version 10.0.0.md'
      - 'releases/Version 9.0.1.md'
      - 'releases/Version 9.0.0.md'
      - 'releases/Version 8.0.0.md'
      - 'releases/Version 7.4.0.md'
      - 'releases/Version 7.3.1.md'
      - 'releases/Version 7.3.0.md'
      - 'releases/Version 7.2.1.md'
      - 'releases/Version 7.2.0.md'
      - 'releases/Version 7.1.2.md'
      - 'releases/Version 7.1.1.md'
      - 'releases/Version 7.1.0.md'
      - 'releases/Version 7.0.0.md'
      - 'releases/Version 6.2.0.md'
      - 'releases/Version 6.1.0.md'
      - 'releases/Version 6.0.0.md'
      - 'releases/Version 5.1.0.md'
      - 'releases/Version 5.0.0.md'
      - 'releases/Version 4.0.0.md'
      - 'releases/Version 3.0.0.md'
      - 'releases/Version 2.1.1.md'
      - 'releases/Version 2.1.0.md'
      - 'releases/Version 2.0.1.md'
      - 'releases/Version 2.0.0.md'
      - 'releases/Version 1.2.5.md'
      - 'releases/Version 1.2.4.md'
      - 'releases/Version 1.2.3.md'
      - 'releases/Version 1.2.2.md'
      - 'releases/Version 1.2.1.md'
      - 'releases/Version 1.2.0.md'
      - 'releases/Version 1.1.9.md'
      - 'releases/Version 1.1.8.md'
      - 'releases/Version 1.1.7.md'
      - 'releases/Version 1.1.6.md'
      - 'releases/Version 1.1.5.md'
      - 'releases/Version 1.1.4.md'
      - 'releases/Version 1.1.3.md'
      - 'releases/Version 1.1.2.md'
      - 'releases/Version 1.1.1.md'
      - 'releases/Version 1.1.0.md'
      - 'releases/Version 1.0.9.md'
      - 'releases/Version 1.0.8.md'
      - 'releases/Version 1.0.6.md'
      - 'releases/Version 1.0.5.md'
      - 'releases/Version 1.0.4.md'
      - 'releases/Version 1.0.3.md'
      - 'releases/Version 1.0.2.md'
      - 'releases/Version 1.0.1.b6.md'
extra_css:
  - css/site.css
markdown_extensions:
  - abbr
  - admonition
  - pymdownx.highlight
  - pymdownx.superfences
  - pymdownx.snippets
  - pymdownx.details
  - pymdownx.superfences
  - toc:
      permalink: true
plugins:
  - mkdocs-jupyter
  - search
  - mkdocstrings<|MERGE_RESOLUTION|>--- conflicted
+++ resolved
@@ -18,6 +18,7 @@
         - 'examples/jupyter/VoyagesAPI/VoyagesAPI.ipynb'
         - 'examples/jupyter/VoyagesAPI/FlowsFromV4.ipynb'
         - 'examples/jupyter/VoyagesAPI/VoyagesAPI-VoyagesDataLike.ipynb'
+        - 'examples/jupyter/VoyagesAPI/TonCharts.ipynb'
         - 'examples/jupyter/VoyagesAPI/DryBulkFlows.ipynb'
         - 'examples/jupyter/VoyagesAPI/OilFlows.ipynb'
         - 'examples/jupyter/VoyagesAPI/Get available vessel types, vessel classes, vessels.ipynb'
@@ -109,10 +110,8 @@
     - Historical Tonnage List (deprecated):
       - 'historical_tonnage_list.md'
     - Release notes:
-<<<<<<< HEAD
       - 'releases/Version 13.5.0.md'
-=======
->>>>>>> c067ce19
+      - 'releases/Version 13.4.2.md'
       - 'releases/Version 13.4.1.md'
       - 'releases/Version 13.4.0.md'
       - 'releases/Version 13.3.2.md'
