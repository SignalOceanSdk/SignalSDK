--- conflicted
+++ resolved
@@ -52,21 +52,14 @@
     return parse_model(data, cls, rename_keys=rename_keys)
 
 
-<<<<<<< HEAD
 def get_multiple(
     connection: Connection,
     relative_url: str,
     cls: Type[TModel],
     query_string: Optional[QueryString] = None,
     rename_keys: Optional[Dict[str, str]] = None,
+    data_key_label: Optional[str] = None,
 ) -> Tuple[TModel, ...]:
-=======
-def get_multiple(connection: Connection, relative_url: str, cls: Type[TModel],
-                 query_string: Optional[QueryString] = None,
-                 rename_keys: Optional[Dict[str, str]] = None,
-                 data_key_label: Optional[str] = None)  \
-        -> Tuple[TModel, ...]:
->>>>>>> 68e0add6
     """Get a multiple objects from the API.
 
     Make a get request to the specified URL to retrieve a sequence of results
