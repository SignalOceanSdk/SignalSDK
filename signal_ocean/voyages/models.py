--- conflicted
+++ resolved
@@ -523,10 +523,7 @@
     trade_id: Optional[int] = None
     vessel_status: Optional[str] = None
     deadweight: Optional[int] = None
-<<<<<<< HEAD
     year_built: Optional[int] = None
-=======
->>>>>>> 1201eb63
     commercial_operator: Optional[str] = None
     start_date: Optional[datetime] = None
     first_load_arrival_date: Optional[datetime] = None
